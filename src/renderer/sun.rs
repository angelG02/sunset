use std::{collections::HashMap, sync::Arc};

use cgmath::prelude::*;

use async_trait::async_trait;
use tracing::info;
use wgpu::{util::DeviceExt, BufferUsages};
use winit::{
    event::{Event, WindowEvent},
    event_loop::EventLoopProxy,
    window::Window,
};

use crate::{
    core::{app::App, command_queue::Command, events::CommandEvent},
    prelude::{
        camera_component::{CamType, CameraComponent, CameraController, PerspectiveProps},
        command_queue::CommandType,
        state, Asset, AssetType,
    },
};

pub type ResourceID = uuid::Uuid;
pub type PrimitiveID = uuid::Uuid;

#[derive(Debug, Clone)]
pub struct RenderDesc {
    pub primitives: Vec<Primitive>,
    pub window_id: winit::window::WindowId,
}

#[derive(Debug, Clone)]
pub struct BufferDesc {
    pub data: Vec<Primitive>,
}

#[derive(Debug, Clone)]
pub struct PipelineDesc {
    pub name: String,
    pub win_id: winit::window::WindowId,
    pub shader_src: String,
    pub vertex_buffer_layouts: Vec<wgpu::VertexBufferLayout<'static>>,
    pub bind_group_layout_descs: Vec<wgpu::BindGroupLayoutDescriptor<'static>>,
    pub topology: wgpu::PrimitiveTopology,
}

use super::{
    buffer::{CameraUniform, SunBuffer},
    pipeline::SunPipeline,
    primitive::{Primitive, Vertex},
    texture::GPUTexture,
};

struct Instance {
    position: cgmath::Vector3<f32>,
    rotation: cgmath::Quaternion<f32>,
}

#[repr(C)]
#[derive(Copy, Clone)]
struct InstanceRaw {
    model: [[f32; 4]; 4],
}

impl InstanceRaw {
    fn desc() -> wgpu::VertexBufferLayout<'static> {
        use std::mem;
        wgpu::VertexBufferLayout {
            array_stride: mem::size_of::<InstanceRaw>() as wgpu::BufferAddress,
            // We need to switch from using a step mode of Vertex to Instance
            // This means that our shaders will only change to use the next
            // instance when the shader starts processing a new instance
            step_mode: wgpu::VertexStepMode::Instance,
            attributes: &[
                // A mat4 takes up 4 vertex slots as it is technically 4 vec4s. We need to define a slot
                // for each vec4. We'll have to reassemble the mat4 in the shader.
                wgpu::VertexAttribute {
                    offset: 0,
                    // While our vertex shader only uses locations 0, and 1 now, in later tutorials, we'll
                    // be using 2, 3, and 4, for Vertex. We'll start at slot 5, not conflict with them later
                    shader_location: 5,
                    format: wgpu::VertexFormat::Float32x4,
                },
                wgpu::VertexAttribute {
                    offset: mem::size_of::<[f32; 4]>() as wgpu::BufferAddress,
                    shader_location: 6,
                    format: wgpu::VertexFormat::Float32x4,
                },
                wgpu::VertexAttribute {
                    offset: mem::size_of::<[f32; 8]>() as wgpu::BufferAddress,
                    shader_location: 7,
                    format: wgpu::VertexFormat::Float32x4,
                },
                wgpu::VertexAttribute {
                    offset: mem::size_of::<[f32; 12]>() as wgpu::BufferAddress,
                    shader_location: 8,
                    format: wgpu::VertexFormat::Float32x4,
                },
            ],
        }
    }
}

unsafe impl bytemuck::Pod for InstanceRaw {}
unsafe impl bytemuck::Zeroable for InstanceRaw {}

impl Instance {
    fn to_raw(&self) -> InstanceRaw {
        InstanceRaw {
            model: (cgmath::Matrix4::from_translation(self.position)
                * cgmath::Matrix4::from(self.rotation))
            .into(),
        }
    }
}

const NUM_INSTANCES_PER_ROW: u32 = 10;
const INSTANCE_DISPLACEMENT: cgmath::Vector3<f32> = cgmath::Vector3::new(
    NUM_INSTANCES_PER_ROW as f32 * 0.5,
    0.0,
    NUM_INSTANCES_PER_ROW as f32 * 0.5,
);

pub struct Sun {
    instance: Option<wgpu::Instance>,
    adapter: Option<wgpu::Adapter>,
    device: Option<wgpu::Device>,
    queue: Option<wgpu::Queue>,

    pub shaders: HashMap<String, Asset>,

    pub viewports: HashMap<winit::window::WindowId, Viewport>,
    pub pipelines: HashMap<String, SunPipeline>,
    pub vertex_buffers: HashMap<PrimitiveID, SunBuffer>,
    pub index_buffers: HashMap<PrimitiveID, SunBuffer>,

    pub test_texture: Option<GPUTexture>,

    // This needs to go in model
    pub texture_ids: HashMap<String, ResourceID>,

    // This needs to be querried from the scene
    pub camera_controller: CameraController,
    pub current_camera: Option<CameraComponent>,
    pub current_camera_buffer: Option<SunBuffer>,
    pub current_camera_uniform: Option<CameraUniform>,

    instances: Vec<Instance>,
    instance_buffer: Option<wgpu::Buffer>,

    commands: Vec<Command>,

    pub proxy: Option<EventLoopProxy<CommandEvent>>,
    pub default_textures_loaded: bool,
}

impl Sun {
    pub async fn create_adapter(&mut self, surface: &wgpu::Surface<'static>) {
        let adapter = self
            .instance
            .as_ref()
            .unwrap()
            .request_adapter(&wgpu::RequestAdapterOptions {
                // Request an adapter which can render to our surface
                compatible_surface: Some(surface),
                ..Default::default()
            })
            .await
            .expect("Failed to find an appropriate adapter");
        self.adapter = Some(adapter);
    }

    pub async fn create_device(&mut self) {
        // Create the logical device and command queue
        let (device, queue) = self
            .adapter
            .as_ref()
            .unwrap()
            .request_device(
                &wgpu::DeviceDescriptor {
                    label: None,
                    required_features: wgpu::Features::empty(),
                    required_limits: self.adapter.as_ref().unwrap().limits(),
                },
                None,
            )
            .await
            .expect("Failed to create device");

        self.device = Some(device);
        self.queue = Some(queue);
    }

    pub async fn create_viewport(&mut self, window: Arc<Window>) {
        let vp_desc = ViewportDesc::new(
            Arc::clone(&window),
            wgpu::Color {
                r: 105.0,
                g: 0.0,
                b: 0.0,
                a: 0.0,
            },
            self.instance.as_ref().unwrap(),
        );

        if self.adapter.is_none() {
            self.create_adapter(&vp_desc.surface).await;
        }
        if self.device.is_none() {
            self.create_device().await;

            let instance_data = self
                .instances
                .iter()
                .map(Instance::to_raw)
                .collect::<Vec<_>>();
            let instance_buffer = self.device.as_ref().unwrap().create_buffer_init(
                &wgpu::util::BufferInitDescriptor {
                    label: Some("Instance Buffer"),
                    contents: bytemuck::cast_slice(&instance_data),
                    usage: wgpu::BufferUsages::VERTEX,
                },
            );
            self.instance_buffer = Some(instance_buffer);
        }

        let vp = vp_desc.build(
            self.adapter.as_ref().unwrap(),
            self.device.as_ref().unwrap(),
        );

        self.viewports.insert(window.id(), vp);
    }

    pub async fn create_pipeline(
        &mut self,
        win_id: winit::window::WindowId,
        name: String,
        shader_src: impl AsRef<str>,
        vertex_buffer_layouts: &[wgpu::VertexBufferLayout<'static>],
        bind_group_layout_descs: Vec<wgpu::BindGroupLayoutDescriptor<'static>>,
        topology: wgpu::PrimitiveTopology,
    ) {
        let viewport = self.viewports.get(&win_id).unwrap();
        let mut pipeline = SunPipeline::new(
            self.device.as_ref().unwrap(),
            viewport,
            name.clone(),
            shader_src,
            vertex_buffer_layouts,
            bind_group_layout_descs,
            topology,
        );

        if self.current_camera.is_none() {
            let camera = CameraComponent {
                camera_type: CamType::Perspective(PerspectiveProps {
                    aspect: viewport.config.width as f32 / viewport.config.height as f32,
                    fovy: 45.0,
                }),
                // position the camera 1 unit up and 2 units back
                // +z is out of the screen
                eye: (0.0, 1.0, 2.0).into(),
                // have it look at the origin
                target: (0.0, 0.0, 0.0).into(),
                // which way is "up"
                up: cgmath::Vector3::unit_y(),

                znear: 0.1,
                zfar: 100.0,
                uuid: uuid::Uuid::new_v4(),
            };

            let mut camera_uniform = CameraUniform::new();
            camera_uniform.update_view_proj(&camera);

            let camera_buffer = SunBuffer::new_with_data(
                "Camera Uniform Buffer",
                wgpu::BufferUsages::UNIFORM | wgpu::BufferUsages::COPY_DST,
                bytemuck::cast_slice(&[camera_uniform]),
                self.device.as_ref().unwrap(),
            );
            self.current_camera = Some(camera);
            self.current_camera_buffer = Some(camera_buffer);
            self.current_camera_uniform = Some(camera_uniform);
        }
        pipeline.add_bind_group(
            self.device.as_ref().unwrap(),
            self.current_camera.as_ref().unwrap().uuid,
            "camera",
            1,
            &[wgpu::BindGroupEntry {
                binding: 0,
                resource: self
                    .current_camera_buffer
                    .as_ref()
                    .unwrap()
                    .get_buffer()
                    .as_entire_binding(),
            }],
        );
        self.pipelines.insert(name, pipeline);

        if !state::initialized() {
            state::finish_init();
            info!("Initialized Render Engine!")
        }
    }

    pub async fn generate_buffers(&mut self, buf_desc: &BufferDesc) {
        for primitive in &buf_desc.data {
            if !primitive.initialized {
                let vb = SunBuffer::new_with_data(
                    format!("Vertex Buffer: {}", primitive.uuid).as_str(),
                    BufferUsages::VERTEX,
                    bytemuck::cast_slice(primitive.vertices.as_slice()),
                    self.device.as_ref().unwrap(),
                );

                if !primitive.indices.is_empty() {
                    let ib = SunBuffer::new_with_data(
                        format!("Index Buffer: {}", primitive.uuid).as_str(),
                        BufferUsages::INDEX,
                        bytemuck::cast_slice(primitive.indices.as_slice()),
                        self.device.as_ref().unwrap(),
                    );
                    self.index_buffers.insert(primitive.uuid, ib);
                }

                self.vertex_buffers.insert(primitive.uuid, vb);
            }
        }
    }

    pub fn destroy_buffer(&mut self, id: PrimitiveID) {
        if self.vertex_buffers.contains_key(&id) {
            self.vertex_buffers
                .remove(&id)
                .unwrap()
                .get_buffer()
                .destroy();
        }
        if self.index_buffers.contains_key(&id) {
            self.index_buffers
                .remove(&id)
                .unwrap()
                .get_buffer()
                .destroy();
        }
    }

    pub async fn redraw(&mut self, render_desc: RenderDesc) {
<<<<<<< HEAD
        if let Some(vp) = self.viewports.get_mut(&render_desc.window_id) {
=======
        if !self.default_textures_loaded {
            return;
        }

        if let Some(viewport) = self.viewports.get_mut(&render_desc.window_id) {
            let mut vp = viewport.write().await;

>>>>>>> c5cc19c2
            let frame = vp.get_current_texture();
            let view = frame
                .texture
                .create_view(&wgpu::TextureViewDescriptor::default());
            let mut encoder = self
                .device
                .as_ref()
                .unwrap()
                .create_command_encoder(&wgpu::CommandEncoderDescriptor { label: None });

<<<<<<< HEAD
            let pipeline_entry = if self.lined {
                self.pipelines.get_key_value("line_shader.wgsl")
            } else {
                self.pipelines.get_key_value("basic_shader.wgsl")
            };
=======
            let test_pp = self.pipelines.get("basic_shader.wgsl");
>>>>>>> c5cc19c2

            {
                let mut rpass = encoder.begin_render_pass(&wgpu::RenderPassDescriptor {
                    label: None,
                    color_attachments: &[Some(wgpu::RenderPassColorAttachment {
                        view: &view,
                        resolve_target: None,
                        ops: wgpu::Operations {
                            load: wgpu::LoadOp::Clear(vp.desc.background),
                            store: wgpu::StoreOp::Store,
                        },
                    })],
                    depth_stencil_attachment: Some(wgpu::RenderPassDepthStencilAttachment {
                        view: &vp.depth_texture.view,
                        depth_ops: Some(wgpu::Operations {
                            load: wgpu::LoadOp::Clear(1.0),
                            store: wgpu::StoreOp::Store,
                        }),
                        stencil_ops: None,
                    }),
                    timestamp_writes: None,
                    occlusion_query_set: None,
                });

                for primitive in &render_desc.primitives {
                    if let Some((_, pipeline)) = pipeline_entry {
                        rpass.set_pipeline(&pipeline.pipeline);
                        if let Some(cam) = &self.current_camera {
                            // Diffuse texture bind group (set to default missing texture if not present on the primitive)
                            if let Some(tex_name) = &primitive.temp_diffuse {
                                let tex_id = self.texture_ids.get(tex_name).unwrap();
                                let bind_group = pipeline.bind_groups.get(tex_id).unwrap();

                                rpass.set_bind_group(bind_group.0, &bind_group.1, &[]);
                            } else {
                                let tex_id = self.texture_ids.get("missing.jpg").unwrap();
                                let bind_group = pipeline.bind_groups.get(tex_id).unwrap();

                                rpass.set_bind_group(bind_group.0, &bind_group.1, &[]);
                            }

                            let cam_bg = pipeline.bind_groups.get(&cam.uuid).unwrap();
                            rpass.set_bind_group(cam_bg.0, &cam_bg.1, &[]);

                            if let Some(vb) = self.vertex_buffers.get(&primitive.uuid) {
                                rpass.set_vertex_buffer(0, vb.get_buffer().slice(..));
                            }

                            if let Some(instance_buf) = self.instance_buffer.as_ref() {
                                rpass.set_vertex_buffer(1, instance_buf.slice(..));
                            }

                            if let Some(ib) = self.index_buffers.get(&primitive.uuid) {
                                rpass.set_index_buffer(
                                    ib.get_buffer().slice(..),
                                    wgpu::IndexFormat::Uint16,
                                )
                            }

                            rpass.draw_indexed(
                                0..primitive.indices.len() as u32,
                                0,
                                0..self.instances.len() as _,
                            );
                        }
                    }
                }
            }

            self.queue.as_ref().unwrap().submit(Some(encoder.finish()));
            frame.present();
        }
    }
}

impl Default for Sun {
    fn default() -> Self {
        // The instance is a handle to our GPU
        // Backends::all => Vulkan + Metal + DX12 + Browser WebGPU
        let instance = wgpu::Instance::new(wgpu::InstanceDescriptor {
            backends: wgpu::Backends::PRIMARY,
            dx12_shader_compiler: Default::default(),
            ..Default::default()
        });

        let instances = (0..NUM_INSTANCES_PER_ROW)
            .flat_map(|z| {
                (0..NUM_INSTANCES_PER_ROW).map(move |x| {
                    let position = cgmath::Vector3 {
                        x: x as f32,
                        y: 0.0,
                        z: z as f32,
                    } - INSTANCE_DISPLACEMENT;

                    let rotation = if position.is_zero() {
                        // this is needed so an object at (0, 0, 0) won't get scaled to zero
                        // as Quaternions can affect scale if they're not created correctly
                        cgmath::Quaternion::from_axis_angle(
                            cgmath::Vector3::unit_z(),
                            cgmath::Deg(0.0),
                        )
                    } else {
                        cgmath::Quaternion::from_axis_angle(position.normalize(), cgmath::Deg(45.0))
                    };

                    Instance { position, rotation }
                })
            })
            .collect::<Vec<_>>();

        Self {
            instance: Some(instance),
            adapter: None,
            device: None,
            queue: None,

            shaders: HashMap::new(),
            viewports: HashMap::new(),
            pipelines: HashMap::new(),
            vertex_buffers: HashMap::new(),
            index_buffers: HashMap::new(),

            test_texture: None,
            instances,
            instance_buffer: None,

            texture_ids: HashMap::new(),

<<<<<<< HEAD
            camera_controller: CameraController::new(0.2),
            current_camera: None,
            current_camera_buffer: None,
            current_camera_uniform: None,

            lined: false,

=======
>>>>>>> c5cc19c2
            commands: vec![],

            proxy: None,
            default_textures_loaded: false,
        }
    }
}

#[async_trait(?Send)]
impl App for Sun {
    fn init(&mut self, elp: EventLoopProxy<CommandEvent>) {
        self.proxy = Some(elp.clone());

        let load_basic_shader = Command::new(
            "asset_server",
            CommandType::Get,
            Some("get shaders/basic_shader.wgsl shader".into()),
            None,
        );

<<<<<<< HEAD
        self.commands.push(load_basic_shader);

        let load_line_shader = Command::new(
            "asset_server",
            CommandType::Get,
            Some("get shaders/line_shader.wgsl shader".into()),
            None,
        );

        self.commands.push(load_line_shader);
=======
        self.commands.append(&mut vec![load_basic_shader]);
>>>>>>> c5cc19c2
    }

    async fn process_command(&mut self, _cmd: Command) {}

    async fn process_event(
        &mut self,
        event: &winit::event::Event<crate::core::events::CommandEvent>,
    ) {
        if let Event::UserEvent(event) = event {
            match event {
                CommandEvent::RequestSurface(window) => {
                    self.create_viewport(Arc::clone(window)).await;
                }
                CommandEvent::CloseWindow((id, _)) => {
                    self.viewports.remove(id);
                }

                CommandEvent::Render(render_desc) => {
                    self.redraw(render_desc.clone()).await;
                }

                CommandEvent::RequestPipeline(pipe_desc) => {
                    let pipe_desc = pipe_desc.clone();

                    self.create_pipeline(
                        pipe_desc.win_id,
                        pipe_desc.name,
                        pipe_desc.shader_src,
                        &pipe_desc.vertex_buffer_layouts,
                        pipe_desc.bind_group_layout_descs,
                        pipe_desc.topology,
                    )
                    .await;
                }

                CommandEvent::Asset(asset) => {
                    if asset.asset_type == AssetType::Shader {
                        self.shaders.insert(asset.name.clone(), asset.clone());
                    } else if asset.asset_type == AssetType::Texture {
                        let asset = asset.clone();
                        self.test_texture = Some(
                            GPUTexture::from_bytes(
                                self.device.as_ref().unwrap(),
                                self.queue.as_ref().unwrap(),
                                asset.data.as_slice(),
                                asset.name.as_str(),
                            )
                            .unwrap(),
                        );

                        for pipeline in self.pipelines.values_mut() {
                            pipeline.add_bind_group(
                                self.device.as_ref().unwrap(),
                                self.test_texture.as_ref().unwrap().uuid,
                                "diffuse",
                                0,
                                &[
                                    wgpu::BindGroupEntry {
                                        binding: 0,
                                        resource: wgpu::BindingResource::TextureView(
                                            &self.test_texture.as_ref().unwrap().view,
                                        ),
                                    },
                                    wgpu::BindGroupEntry {
                                        binding: 1,
                                        resource: wgpu::BindingResource::Sampler(
                                            &self.test_texture.as_ref().unwrap().sampler,
                                        ),
                                    },
                                ],
                            );
                        }

                        self.texture_ids.insert(
                            self.test_texture.as_ref().unwrap().name.clone(),
                            self.test_texture.as_ref().unwrap().uuid,
                        );

                        if asset.name.contains("missing") {
                            self.default_textures_loaded = true;
                        }
                    }
                }

                CommandEvent::RequestCreateBuffer(desc) => self.generate_buffers(desc).await,
                CommandEvent::RequestDestroyBuffer(id) => self.destroy_buffer(id.clone()),
                _ => {}
            }
        }

        if let Event::WindowEvent { window_id, event } = event {
            self.camera_controller.process_events(event);

            match event {
                WindowEvent::Resized(new_size) => {
                    // Recreate the swap chain with the new size
                    if let Some(viewport) = self.viewports.get_mut(window_id) {
                        viewport.resize(self.device.as_ref().unwrap(), new_size);

                        // On macos the window needs to be redrawn manually after resizing
                        viewport.desc.window.request_redraw();
                    }
                }
                WindowEvent::CloseRequested => {
                    self.viewports.remove(window_id);
                }

                WindowEvent::RedrawRequested => {
                    let basic_tex_bg_layout_desc =
                        GPUTexture::layout_desc("diffuse_texture_bind_group_layout");

                    let camera_bg_layout_decs = CameraComponent::layout_desc();

                    for (name, shader) in &self.shaders {
                        if !self.pipelines.contains_key(name) {
                            let pipe_desc = PipelineDesc {
                                name: name.clone(),
                                win_id: *window_id,
                                shader_src: std::str::from_utf8(shader.data.clone().as_slice())
                                    .unwrap()
                                    .to_owned(),
                                vertex_buffer_layouts: vec![Vertex::desc(), InstanceRaw::desc()],
                                topology: if name != "basic_shader.wgsl" {
                                    wgpu::PrimitiveTopology::LineList
                                } else {
                                    wgpu::PrimitiveTopology::TriangleList
                                },
                                bind_group_layout_descs: vec![
                                    basic_tex_bg_layout_desc.clone(),
                                    camera_bg_layout_decs.clone(),
                                ],
                            };

                            self.proxy
                                .as_ref()
                                .unwrap()
                                .send_event(CommandEvent::RequestPipeline(pipe_desc))
                                .unwrap();
                        }
                    }
                }
<<<<<<< HEAD
                WindowEvent::KeyboardInput {
                    device_id: _,
                    event,
                    is_synthetic: _,
                } => {
                    if event.physical_key == PhysicalKey::Code(winit::keyboard::KeyCode::F1)
                        && event.state == winit::event::ElementState::Released
                    {
                        self.lined = !self.lined;
                        for vp in self.viewports.values() {
                            vp.desc.window.request_redraw();
                        }
                    }
                }
=======
                // WindowEvent::KeyboardInput {
                //     device_id: _,
                //     event,
                //     is_synthetic: _,
                // } => {
                //     if event.physical_key == PhysicalKey::Code(winit::keyboard::KeyCode::F1)
                //         && event.state == winit::event::ElementState::Released
                //     {
                //         self.lined = !self.lined;
                //         for vp in self.viewports.values() {
                //             vp.read().await.desc.window.request_redraw();
                //         }
                //     }
                // }
>>>>>>> c5cc19c2
                _ => {}
            }
        }
    }

    fn update(&mut self /*schedule: Schedule, */) -> Vec<Command> {
        if let Some(cam) = self.current_camera.as_mut() {
            self.camera_controller.update_camera(cam);

            let mut camera_uniform = CameraUniform::new();
            camera_uniform.update_view_proj(&cam);

            self.current_camera_uniform.unwrap().update_view_proj(&cam);
            self.queue.as_ref().unwrap().write_buffer(
                self.current_camera_buffer.as_ref().unwrap().get_buffer(),
                0,
                bytemuck::cast_slice(&[camera_uniform]),
            );
        }

        self.commands.drain(..).collect()
    }

    fn as_any(&self) -> &dyn std::any::Any {
        self
    }

    fn as_any_mut(&mut self) -> &mut dyn std::any::Any {
        self
    }
}

pub struct ViewportDesc {
    pub window: Arc<Window>,
    pub background: wgpu::Color,
    pub surface: wgpu::Surface<'static>,
}

pub struct Viewport {
    pub desc: ViewportDesc,
    pub config: wgpu::SurfaceConfiguration,
    pub depth_texture: GPUTexture,
}

impl ViewportDesc {
    fn new(window: Arc<Window>, background: wgpu::Color, instance: &wgpu::Instance) -> Self {
        let surface = unsafe {
            instance
                .create_surface_unsafe(
                    wgpu::SurfaceTargetUnsafe::from_window(window.clone().as_ref()).unwrap(),
                )
                .unwrap()
        };
        Self {
            window,
            background,
            surface,
        }
    }

    fn build(self, adapter: &wgpu::Adapter, device: &wgpu::Device) -> Viewport {
        let size = self.window.inner_size();

        let caps = self.surface.get_capabilities(adapter);
        let config = wgpu::SurfaceConfiguration {
            usage: wgpu::TextureUsages::RENDER_ATTACHMENT,
            format: caps.formats[0],
            width: size.width,
            height: size.height,
            present_mode: wgpu::PresentMode::Fifo,
            alpha_mode: caps.alpha_modes[0],
            view_formats: vec![],
            desired_maximum_frame_latency: 3,
        };

        let depth_texture = GPUTexture::create_depth_texture(device, &config, "depth_texture");

        self.surface.configure(device, &config);

        Viewport {
            desc: self,
            config,
            depth_texture,
        }
    }
}

impl Viewport {
    fn resize(&mut self, device: &wgpu::Device, size: &winit::dpi::PhysicalSize<u32>) {
        if size.height != 0 && size.width != 0 {
            self.config.width = size.width;
            self.config.height = size.height;
            self.desc.surface.configure(device, &self.config);
        }

        self.depth_texture =
            GPUTexture::create_depth_texture(device, &self.config, "depth_texture");
    }
    fn get_current_texture(&mut self) -> wgpu::SurfaceTexture {
        self.desc
            .surface
            .get_current_texture()
            .expect("Failed to acquire next swap chain texture")
    }

    pub fn get_surface(&self) -> &wgpu::Surface {
        &self.desc.surface
    }

    pub fn get_config(&self) -> &wgpu::SurfaceConfiguration {
        &self.config
    }
}<|MERGE_RESOLUTION|>--- conflicted
+++ resolved
@@ -114,7 +114,7 @@
     }
 }
 
-const NUM_INSTANCES_PER_ROW: u32 = 10;
+const NUM_INSTANCES_PER_ROW: u32 = 1000;
 const INSTANCE_DISPLACEMENT: cgmath::Vector3<f32> = cgmath::Vector3::new(
     NUM_INSTANCES_PER_ROW as f32 * 0.5,
     0.0,
@@ -195,9 +195,9 @@
         let vp_desc = ViewportDesc::new(
             Arc::clone(&window),
             wgpu::Color {
-                r: 105.0,
-                g: 0.0,
-                b: 0.0,
+                r: 17.0,
+                g: 252.0,
+                b: 115.0,
                 a: 0.0,
             },
             self.instance.as_ref().unwrap(),
@@ -350,17 +350,11 @@
     }
 
     pub async fn redraw(&mut self, render_desc: RenderDesc) {
-<<<<<<< HEAD
-        if let Some(vp) = self.viewports.get_mut(&render_desc.window_id) {
-=======
         if !self.default_textures_loaded {
             return;
         }
 
-        if let Some(viewport) = self.viewports.get_mut(&render_desc.window_id) {
-            let mut vp = viewport.write().await;
-
->>>>>>> c5cc19c2
+        if let Some(vp) = self.viewports.get_mut(&render_desc.window_id) {
             let frame = vp.get_current_texture();
             let view = frame
                 .texture
@@ -371,15 +365,7 @@
                 .unwrap()
                 .create_command_encoder(&wgpu::CommandEncoderDescriptor { label: None });
 
-<<<<<<< HEAD
-            let pipeline_entry = if self.lined {
-                self.pipelines.get_key_value("line_shader.wgsl")
-            } else {
-                self.pipelines.get_key_value("basic_shader.wgsl")
-            };
-=======
             let test_pp = self.pipelines.get("basic_shader.wgsl");
->>>>>>> c5cc19c2
 
             {
                 let mut rpass = encoder.begin_render_pass(&wgpu::RenderPassDescriptor {
@@ -405,7 +391,7 @@
                 });
 
                 for primitive in &render_desc.primitives {
-                    if let Some((_, pipeline)) = pipeline_entry {
+                    if let Some(pipeline) = test_pp {
                         rpass.set_pipeline(&pipeline.pipeline);
                         if let Some(cam) = &self.current_camera {
                             // Diffuse texture bind group (set to default missing texture if not present on the primitive)
@@ -508,16 +494,11 @@
 
             texture_ids: HashMap::new(),
 
-<<<<<<< HEAD
             camera_controller: CameraController::new(0.2),
             current_camera: None,
             current_camera_buffer: None,
             current_camera_uniform: None,
 
-            lined: false,
-
-=======
->>>>>>> c5cc19c2
             commands: vec![],
 
             proxy: None,
@@ -538,20 +519,7 @@
             None,
         );
 
-<<<<<<< HEAD
-        self.commands.push(load_basic_shader);
-
-        let load_line_shader = Command::new(
-            "asset_server",
-            CommandType::Get,
-            Some("get shaders/line_shader.wgsl shader".into()),
-            None,
-        );
-
-        self.commands.push(load_line_shader);
-=======
         self.commands.append(&mut vec![load_basic_shader]);
->>>>>>> c5cc19c2
     }
 
     async fn process_command(&mut self, _cmd: Command) {}
@@ -693,22 +661,6 @@
                         }
                     }
                 }
-<<<<<<< HEAD
-                WindowEvent::KeyboardInput {
-                    device_id: _,
-                    event,
-                    is_synthetic: _,
-                } => {
-                    if event.physical_key == PhysicalKey::Code(winit::keyboard::KeyCode::F1)
-                        && event.state == winit::event::ElementState::Released
-                    {
-                        self.lined = !self.lined;
-                        for vp in self.viewports.values() {
-                            vp.desc.window.request_redraw();
-                        }
-                    }
-                }
-=======
                 // WindowEvent::KeyboardInput {
                 //     device_id: _,
                 //     event,
@@ -723,7 +675,6 @@
                 //         }
                 //     }
                 // }
->>>>>>> c5cc19c2
                 _ => {}
             }
         }
